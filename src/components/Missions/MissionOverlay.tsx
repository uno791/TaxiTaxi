<<<<<<< HEAD
import { useMissionUI } from "./MissionUIContext";
import { Suspense, useEffect, useRef, useState } from "react";
import { Canvas, useFrame } from "@react-three/fiber";
import type { Group } from "three";
import { PassengerModel } from "../Ground/SceneObjects/PassengerModel";
import type {
  MissionPassengerModelId,
  MissionPassengerPreviewConfig,
} from "./missionConfig";

const DEFAULT_PREVIEW_POSITION: [number, number, number] = [0, -0.05, 0];
const DEFAULT_PREVIEW_ROTATION: [number, number, number] = [0, 0, 0];
const DEFAULT_PREVIEW_CAMERA: [number, number, number] = [0, 1.4, 3.2];
const DEFAULT_PREVIEW_SCALE = 0.85;
const DEFAULT_PREVIEW_FOV = 30;

function RotatingPassengerModel({
  modelId,
  preview,
}: {
  modelId: MissionPassengerModelId;
  preview?: MissionPassengerPreviewConfig;
}) {
  const groupRef = useRef<Group | null>(null);
  const baseRotationRef = useRef<[number, number, number]>(
    preview?.rotation ?? DEFAULT_PREVIEW_ROTATION
  );
  const spinRef = useRef(0);

  useEffect(() => {
    baseRotationRef.current = preview?.rotation ?? DEFAULT_PREVIEW_ROTATION;
    spinRef.current = 0;
    if (groupRef.current) {
      const [x, y, z] = baseRotationRef.current;
      groupRef.current.rotation.set(x, y, z);
    }
  }, [preview]);

  useFrame((_, delta) => {
    if (!groupRef.current) return;
    spinRef.current += delta * 0.6;
    const [baseX, baseY, baseZ] = baseRotationRef.current;
    groupRef.current.rotation.set(baseX, baseY + spinRef.current, baseZ);
  });

  return (
    <group position={preview?.position ?? DEFAULT_PREVIEW_POSITION}>
      <group ref={groupRef}>
        <PassengerModel
          modelId={modelId}
          scale={preview?.scale ?? DEFAULT_PREVIEW_SCALE}
        />
      </group>
    </group>
  );
}

function MissionDialogModelPreview({
  modelId,
  preview,
}: {
  modelId: MissionPassengerModelId;
  preview?: MissionPassengerPreviewConfig;
}) {
  const cameraPosition = preview?.cameraPosition ?? DEFAULT_PREVIEW_CAMERA;
  const cameraFov = preview?.cameraFov ?? DEFAULT_PREVIEW_FOV;
  const canvasKey = `${modelId}-${cameraPosition.join("_")}-${cameraFov}`;

  return (
    <div
      style={{
        width: "260px",
        height: "320px",
        borderRadius: "16px",
        overflow: "hidden",
        position: "relative",
        background:
          "linear-gradient(180deg, rgba(18,18,26,0.95), rgba(5,5,9,0.85))",
        boxShadow: "0 18px 32px rgba(0,0,0,0.45)",
        flexShrink: 0,
        pointerEvents: "none",
      }}
    >
      <Canvas
        key={canvasKey}
        camera={{ position: cameraPosition, fov: cameraFov }}
        dpr={[1, 1.5]}
      >
        <color attach="background" args={["#07070b"]} />
        <ambientLight intensity={0.75} />
        <directionalLight position={[2, 3, 2]} intensity={1.1} />
        <directionalLight position={[-2, 3, -1]} intensity={0.5} />
        <Suspense fallback={null}>
          <RotatingPassengerModel modelId={modelId} preview={preview} />
        </Suspense>
      </Canvas>
      <div
        style={{
          position: "absolute",
          inset: 0,
          background:
            "radial-gradient(circle at 50% 15%, rgba(255,255,255,0.16), transparent 55%)",
          opacity: 0.6,
        }}
      />
    </div>
  );
}
=======
import { useMissionUI, type MissionCompletionState } from "./MissionUIContext";
import { useEffect, useMemo, useRef, useState } from "react";
import StarRatingFM from "./StarRatingFM";
import type {
  MissionPerformanceBreakdown,
  MissionStarEvent,
} from "./MissionPerformanceContext";
>>>>>>> 44eefd05

export default function MissionOverlay() {
  const {
    prompt,
    active,
    dialog,
    completion,
    timer,
    missionFailureActive,
    setMissionFailureActive,
<<<<<<< HEAD
    debugMissions,
    debugStartMission,
=======
    setCompletion,
>>>>>>> 44eefd05
  } = useMissionUI();
  const [debugMenuOpen, setDebugMenuOpen] = useState(false);
  const isDev = import.meta.env.DEV;
  const vignetteRef = useRef<HTMLDivElement | null>(null);
  const urgencyIntensityRef = useRef(0);
  const urgencyTargetRef = useRef(0);
  const rafRef = useRef<number | null>(null);
  const audioContextRef = useRef<AudioContext | null>(null);
  const audioBufferRef = useRef<AudioBuffer | null>(null);
  const heartbeatTimerRef = useRef<number | null>(null);
  const missionFailedTimeoutRef = useRef<number | null>(null);

  const starAnimationTimeoutsRef = useRef<number[]>([]);
  const starAudioRef = useRef<HTMLAudioElement | null>(null);
  const fiveStarAudioRef = useRef<HTMLAudioElement | null>(null);
  const [displayedStars, setDisplayedStars] = useState(0);
  const [currentStarEventIndex, setCurrentStarEventIndex] = useState<number | null>(
    null
  );

  const starEvents = completion?.starEvents ?? [];
  const totalStars = completion?.stars ?? 0;


  // Watch for timer reaching zero → show mission failed popup
  useEffect(() => {
    if (timer && timer.secondsLeft === 0) {
      setMissionFailureActive(true);
      if (missionFailedTimeoutRef.current) {
        window.clearTimeout(missionFailedTimeoutRef.current);
      }
      missionFailedTimeoutRef.current = window.setTimeout(() => {
        setMissionFailureActive(false);
        missionFailedTimeoutRef.current = null;
      }, 3000);
    }
  }, [timer, setMissionFailureActive]);

  useEffect(() => {
    return () => {
      if (missionFailedTimeoutRef.current) {
        window.clearTimeout(missionFailedTimeoutRef.current);
        missionFailedTimeoutRef.current = null;
      }
    };
  }, []);

  // Auto fade out mission complete popup
  useEffect(() => {
    if (!completion) return;

    const handleKeyDown = (event: KeyboardEvent) => {
      if (event.code !== "Space") return;
      event.preventDefault();
      starAnimationTimeoutsRef.current.forEach((id) =>
        window.clearTimeout(id)
      );
      starAnimationTimeoutsRef.current = [];
      if (starAudioRef.current) {
        starAudioRef.current.pause();
        starAudioRef.current.currentTime = 0;
      }
      if (fiveStarAudioRef.current) {
        fiveStarAudioRef.current.pause();
        fiveStarAudioRef.current.currentTime = 0;
      }
      setDisplayedStars(totalStars);
      setCurrentStarEventIndex(null);
      setCompletion(null);
    };

    window.addEventListener("keydown", handleKeyDown);
    return () => window.removeEventListener("keydown", handleKeyDown);
  }, [completion, totalStars, setCompletion]);

  useEffect(() => {
    starAnimationTimeoutsRef.current.forEach((id) => window.clearTimeout(id));
    starAnimationTimeoutsRef.current = [];

    const audio = starAudioRef.current;
    if (audio) {
      audio.pause();
      audio.currentTime = 0;
    }
    starAudioRef.current = null;

    if (fiveStarAudioRef.current) {
      fiveStarAudioRef.current.pause();
      fiveStarAudioRef.current.currentTime = 0;
    }
    fiveStarAudioRef.current = null;

    if (!completion) {
      setDisplayedStars(0);
      setCurrentStarEventIndex(null);
      return;
    }

    if (!starEvents.length) {
      setDisplayedStars(totalStars);
      setCurrentStarEventIndex(null);
      return;
    }

    setDisplayedStars(0);
    setCurrentStarEventIndex(null);

    const newAudio = new Audio(
      "sounds/mixkit-space-coin-win-notification-271.wav"
    );
    newAudio.volume = 0.7;
    starAudioRef.current = newAudio;

    if (totalStars >= 5) {
      const celebration = new Audio("sounds/5star.wav");
      celebration.volume = 0.9;
      fiveStarAudioRef.current = celebration;
    }

    const baseDelay = 220;
    starEvents.forEach((event, index) => {
      const timeoutId = window.setTimeout(() => {
        setDisplayedStars(event.starNumber);
        setCurrentStarEventIndex(index);
        if (event.starNumber === 5 && fiveStarAudioRef.current) {
          fiveStarAudioRef.current.currentTime = 0;
          void fiveStarAudioRef.current.play().catch(() => undefined);
        } else if (starAudioRef.current) {
          starAudioRef.current.currentTime = 0;
          void starAudioRef.current.play().catch(() => undefined);
        }
      }, baseDelay + index * 620);
      starAnimationTimeoutsRef.current.push(timeoutId);
    });

    const settleTimeout = window.setTimeout(() => {
      setDisplayedStars(totalStars);
      setCurrentStarEventIndex(starEvents.length - 1);
    }, baseDelay + starEvents.length * 620 + 320);
    starAnimationTimeoutsRef.current.push(settleTimeout);

    return () => {
      starAnimationTimeoutsRef.current.forEach((id) => window.clearTimeout(id));
      starAnimationTimeoutsRef.current = [];
      const activeAudio = starAudioRef.current;
      if (activeAudio) {
        activeAudio.pause();
        activeAudio.currentTime = 0;
      }
      starAudioRef.current = null;
      if (fiveStarAudioRef.current) {
        fiveStarAudioRef.current.pause();
        fiveStarAudioRef.current.currentTime = 0;
      }
      fiveStarAudioRef.current = null;
    };
  }, [completion, starEvents, totalStars]);

  const PANIC_THRESHOLD = 10;
  let nextUrgencyTarget = 0;
  if (missionFailureActive) {
    nextUrgencyTarget = 1;
  } else if (
    timer &&
    timer.secondsLeft > 0 &&
    timer.secondsLeft <= PANIC_THRESHOLD
  ) {
    nextUrgencyTarget = 1 - Math.max(timer.secondsLeft, 0) / PANIC_THRESHOLD;
  }
  urgencyTargetRef.current = nextUrgencyTarget;

  useEffect(() => {
    const update = () => {
      const target = urgencyTargetRef.current;
      const current = urgencyIntensityRef.current;
      const next = current + (target - current) * 0.2;
      urgencyIntensityRef.current = next;

      const vignette = vignetteRef.current;
      if (vignette) {
        if (next <= 0.001) {
          vignette.style.opacity = "0";
        } else {
          const opacity = 0.2 + next * 0.6;
          vignette.style.opacity = opacity.toFixed(3);
        }
      }

      rafRef.current = requestAnimationFrame(update);
    };

    rafRef.current = requestAnimationFrame(update);
    return () => {
      if (rafRef.current !== null) {
        cancelAnimationFrame(rafRef.current);
        rafRef.current = null;
      }
    };
  }, []);

  const heartbeatActive = urgencyTargetRef.current > 0;

  const collisionBreakdown = useMemo(
    () => completion?.breakdown?.find((item) => item.key === "collisions") ?? null,
    [completion]
  );

  const timeBreakdown = useMemo(
    () => completion?.breakdown?.find((item) => item.key === "time") ?? null,
    [completion]
  );

  const currentStarEvent =
    currentStarEventIndex !== null && currentStarEventIndex >= 0
      ? starEvents[currentStarEventIndex] ?? null
      : null;


  useEffect(() => {
    if (heartbeatTimerRef.current) {
      window.clearTimeout(heartbeatTimerRef.current);
      heartbeatTimerRef.current = null;
    }
    if (!heartbeatActive) {
      return undefined;
    }
    let cancelled = false;

    const ensureContext = () => {
      if (typeof window === "undefined") return null;
      const Ctx =
        window.AudioContext ??
        (window as unknown as { webkitAudioContext?: typeof AudioContext })
          .webkitAudioContext;
      if (!Ctx) return null;
      if (!audioContextRef.current) {
        audioContextRef.current = new Ctx();
      }
      return audioContextRef.current;
    };

    const buildBuffer = (ctx: AudioContext) => {
      if (audioBufferRef.current) return audioBufferRef.current;
      const duration = 0.55;
      const sampleRate = ctx.sampleRate;
      const frameCount = Math.floor(duration * sampleRate);
      const buffer = ctx.createBuffer(1, frameCount, sampleRate);
      const data = buffer.getChannelData(0);
      const beat = (time: number, start: number) => {
        const local = time - start;
        if (local < 0 || local > 0.18) return 0;
        const attack = 0.025;
        const decay = 0.14;
        if (local < attack) {
          return local / attack;
        }
        return Math.max(0, 1 - (local - attack) / decay);
      };
      for (let index = 0; index < frameCount; index += 1) {
        const t = index / sampleRate;
        const envelope = beat(t, 0) * 0.85 + beat(t, 0.28) * 0.6;
        const wave = Math.sin(2 * Math.PI * 56 * t);
        data[index] = envelope * wave;
      }
      audioBufferRef.current = buffer;
      return buffer;
    };

    const playHeartbeat = async () => {
      const ctx = ensureContext();
      if (!ctx) return;
      try {
        if (ctx.state === "suspended") {
          await ctx.resume();
        }
      } catch {
        // ignore resume errors (autoplay policies)
      }

      const buffer = buildBuffer(ctx);
      const source = ctx.createBufferSource();
      source.buffer = buffer;
      source.playbackRate.value = 1 + urgencyTargetRef.current * 0.4;

      const gain = ctx.createGain();
      gain.gain.value = 0.4 + urgencyTargetRef.current * 0.3;

      source.connect(gain).connect(ctx.destination);
      source.start();
    };

    const schedule = () => {
      if (cancelled) return;
      void playHeartbeat();
      const interval = 620 - urgencyTargetRef.current * 280;
      heartbeatTimerRef.current = window.setTimeout(schedule, interval);
    };

    schedule();

    return () => {
      cancelled = true;
      if (heartbeatTimerRef.current) {
        window.clearTimeout(heartbeatTimerRef.current);
        heartbeatTimerRef.current = null;
      }
    };
  }, [heartbeatActive]);

  const shouldRender =
    prompt || active || dialog || completion || missionFailureActive;
  if (!shouldRender) return null;


  return (
    <div
      style={{
        position: "absolute",
        inset: 0,
        pointerEvents: "none",
        zIndex: 30,
      }}
    >
      {isDev && debugMissions.length > 0 && (
        <div
          style={{
            position: "absolute",
            top: 16,
            right: 16,
            pointerEvents: "auto",
            zIndex: 90,
            display: "flex",
            flexDirection: "column",
            alignItems: "flex-end",
            gap: "8px",
          }}
        >
          <button
            type="button"
            onClick={() => setDebugMenuOpen((prev) => !prev)}
            style={{
              padding: "8px 14px",
              borderRadius: "10px",
              border: "1px solid rgba(255,255,255,0.35)",
              background: debugMenuOpen
                ? "rgba(25,118,210,0.85)"
                : "rgba(33,33,33,0.85)",
              color: "#f5f5f5",
              fontSize: "14px",
              cursor: "pointer",
              boxShadow: "0 8px 16px rgba(0,0,0,0.35)",
            }}
          >
            {debugMenuOpen ? "Hide Mission Tester" : "Open Mission Tester"}
          </button>
          {debugMenuOpen && (
            <div
              style={{
                width: "300px",
                maxHeight: "360px",
                overflowY: "auto",
                padding: "16px",
                borderRadius: "14px",
                background: "rgba(12,12,18,0.94)",
                color: "#f5f5f5",
                boxShadow: "0 18px 34px rgba(0,0,0,0.5)",
                display: "flex",
                flexDirection: "column",
                gap: "12px",
              }}
            >
              <div
                style={{
                  fontSize: "15px",
                  fontWeight: 600,
                  textAlign: "center",
                  letterSpacing: "0.06em",
                  textTransform: "uppercase",
                  color: "rgba(255,255,255,0.75)",
                }}
              >
                Mission Tester (DEV)
              </div>
              {debugMissions.map((mission) => (
                <div
                  key={mission.id}
                  style={{
                    padding: "12px",
                    borderRadius: "12px",
                    background: "rgba(34,34,48,0.85)",
                    display: "flex",
                    flexDirection: "column",
                    gap: "6px",
                    border: "1px solid rgba(255,255,255,0.08)",
                  }}
                >
                  <div
                    style={{
                      fontSize: "15px",
                      fontWeight: 600,
                      textAlign: "left",
                    }}
                  >
                    {mission.label}
                  </div>
                  <div
                    style={{
                      fontSize: "12px",
                      opacity: 0.7,
                      textAlign: "left",
                    }}
                  >
                    ID: {mission.id}
                  </div>
                  <div
                    style={{
                      fontSize: "13px",
                      opacity: 0.8,
                      textAlign: "left",
                    }}
                  >
                    Reward: R{mission.reward}
                  </div>
                  <div
                    style={{
                      fontSize: "12px",
                      opacity: 0.75,
                      textAlign: "left",
                    }}
                  >
                    Dropoff: {mission.dropoffHint}
                  </div>
                  <button
                    type="button"
                    onClick={() => {
                      if (debugStartMission) {
                        debugStartMission(mission.id);
                        setDebugMenuOpen(false);
                      }
                    }}
                    style={{
                      padding: "8px 12px",
                      borderRadius: "8px",
                      border: "none",
                      background: "rgba(76, 175, 80, 0.85)",
                      color: "#fff",
                      fontWeight: 600,
                      cursor: "pointer",
                    }}
                  >
                    Start Dialog
                  </button>
                </div>
              ))}
              <div
                style={{
                  fontSize: "11px",
                  lineHeight: 1.4,
                  opacity: 0.65,
                  textAlign: "center",
                }}
              >
                Temporary testing panel. Use to jump into any mission dialog.
              </div>
            </div>
          )}
        </div>
      )}
      <div
        ref={vignetteRef}
        style={{
          position: "absolute",
          inset: 0,
          pointerEvents: "none",
          background:
            "radial-gradient(circle at center, rgba(110, 0, 0, 0) 40%, rgba(90, 0, 0, 0.35) 70%, rgba(10, 0, 0, 0.85) 100%)",
          opacity: 0,
          transition: "opacity 0.18s ease-out",
        }}
      />

      {/* PROMPT OVERLAY */}
      {prompt && (
        <div
          style={{
            position: "absolute",
            inset: 0,
            background: "rgba(0, 0, 0, 0.45)",
            display: "flex",
            alignItems: "center",
            justifyContent: "center",
          }}
        >
          <div
            style={{
              pointerEvents: "auto",
              minWidth: "320px",
              maxWidth: "400px",
              background: "rgba(22, 22, 22, 0.95)",
              borderRadius: "14px",
              padding: "24px",
              boxShadow: "0 18px 36px rgba(0,0,0,0.45)",
              color: "#f5f5f5",
              fontFamily: "Arial, sans-serif",
            }}
          >
            <div
              style={{
                fontSize: "20px",
                fontWeight: 700,
                marginBottom: "12px",
              }}
            >
              Start Mission?
            </div>
            <div style={{ lineHeight: 1.5, marginBottom: "18px" }}>
              Drive the passenger to {prompt.dropoffHint}. Reward: R
              {prompt.reward}.
            </div>
            <div
              style={{
                display: "flex",
                gap: "12px",
                justifyContent: "flex-end",
              }}
            >
              <button
                type="button"
                onClick={prompt.onDecline}
                style={{
                  padding: "8px 16px",
                  borderRadius: "8px",
                  border: "1px solid #555",
                  background: "transparent",
                  color: "#f5f5f5",
                  cursor: "pointer",
                }}
              >
                Not now
              </button>
              <button
                type="button"
                onClick={prompt.onStart}
                style={{
                  padding: "8px 18px",
                  borderRadius: "8px",
                  border: "none",
                  background: "#2e7d32",
                  color: "#fff",
                  cursor: "pointer",
                  fontWeight: 600,
                }}
              >
                Start mission
              </button>
            </div>
          </div>
        </div>
      )}

      {/* ACTIVE INSTRUCTION */}
      {active && (
        <div
          style={{
            position: "absolute",
            top: 24,
            left: 0,
            width: "100%",
            display: "flex",
            justifyContent: "center",
          }}
        >
          <div
            style={{
              pointerEvents: "auto",
              padding: "10px 18px",
              borderRadius: "10px",
              background: "rgba(46, 125, 50, 0.85)",
              color: "#fff",
              fontFamily: "Arial, sans-serif",
              fontWeight: 600,
              boxShadow: "0 6px 12px rgba(0,0,0,0.3)",
            }}
          >
            Drop off the passenger at {active.dropoffHint}.
          </div>
        </div>
      )}

      {/* TIMER DISPLAY */}
      {active && timer && timer.secondsLeft > 0 && (
        <div
          style={{
            position: "absolute",
            top: 70,
            right: 24,
            background:
              timer.secondsLeft <= 5
                ? "rgba(183, 28, 28, 0.85)"
                : "rgba(0, 0, 0, 0.65)",
            color: "#fff",
            padding: "10px 18px",
            borderRadius: "10px",
            fontFamily: "Arial, sans-serif",
            fontWeight: 700,
            fontSize: "20px",
            boxShadow: "0 4px 10px rgba(0,0,0,0.3)",
            transition: "background 0.3s ease",
          }}
        >
          Time left: {timer.secondsLeft}s
        </div>
      )}

      {/* BLOCKING DIALOG MODE */}
      {dialog && (
        <div
          style={{
            position: "absolute",
            inset: 0,
            background: "rgba(0, 0, 0, 0.7)",
            display: "flex",
            alignItems: "flex-end",
            justifyContent: "center",
            paddingBottom: "80px",
            pointerEvents: "auto",
            zIndex: 40,
          }}
        >
          <div
            style={{
              display: "flex",
              alignItems: "flex-end",
              justifyContent: "center",
              width: "min(92%, 960px)",
              gap: "28px",
              flexWrap: "wrap",
              rowGap: "24px",
            }}
          >
            {dialog.passengerModel && dialog.passengerModel !== "none" && (
              <MissionDialogModelPreview
                modelId={dialog.passengerModel}
                preview={dialog.passengerPreview}
              />
            )}
            <div
              style={{
                flex: "1 1 320px",
                maxWidth: "640px",
                background: "rgba(20,20,20,0.95)",
                padding: "26px 34px 28px",
                borderRadius: "14px",
                color: "#f0f0f0",
                fontFamily: "Arial, sans-serif",
                fontSize: "18px",
                lineHeight: 1.6,
                textAlign: "center",
                boxShadow: "0 16px 30px rgba(0,0,0,0.45)",
                pointerEvents: "auto",
              }}
            >
              <div
                style={{
                  fontSize: "15px",
                  letterSpacing: "0.12em",
                  textTransform: "uppercase",
                  color: "rgba(255,255,255,0.65)",
                  marginBottom: "12px",
                }}
              >
                {dialog.speakerLabel}
              </div>
              <div style={{ whiteSpace: "pre-wrap" }}>{dialog.text}</div>
              {dialog.options && dialog.options.length > 0 ? (
                <div
                  style={{
                    display: "flex",
                    flexDirection: "column",
                    gap: "12px",
                    marginTop: "24px",
                  }}
                >
                  {dialog.options.map((option) => (
                    <button
                      key={option.id}
                      type="button"
                      onClick={option.onSelect}
                      style={{
                        padding: "12px 18px",
                        borderRadius: "10px",
                        border: "1px solid rgba(255,255,255,0.2)",
                        background: "rgba(60, 68, 82, 0.65)",
                        color: "#f5f5f5",
                        cursor: "pointer",
                        fontSize: "17px",
                        transition:
                          "background 0.15s ease, transform 0.15s ease",
                      }}
                      onMouseDown={(event) => {
                        event.currentTarget.style.transform = "scale(0.97)";
                        event.currentTarget.style.background =
                          "rgba(60, 68, 82, 0.8)";
                      }}
                      onMouseUp={(event) => {
                        event.currentTarget.style.transform = "scale(1)";
                        event.currentTarget.style.background =
                          "rgba(60, 68, 82, 0.65)";
                      }}
                      onMouseLeave={(event) => {
                        event.currentTarget.style.transform = "scale(1)";
                        event.currentTarget.style.background =
                          "rgba(60, 68, 82, 0.65)";
                      }}
                    >
                      {option.label}
                    </button>
                  ))}
                  <div
                    style={{
                      marginTop: "4px",
                      fontSize: "13px",
                      letterSpacing: "0.05em",
                      textTransform: "uppercase",
                      color: "rgba(255,255,255,0.6)",
                    }}
                  >
                    Choose an option to continue
                  </div>
                </div>
              ) : (
                dialog.onContinue && (
                  <div
                    style={{
                      display: "flex",
                      flexDirection: "column",
                      alignItems: "center",
                      gap: "14px",
                      marginTop: "26px",
                    }}
                  >
                    <button
                      type="button"
                      onClick={dialog.onContinue}
                      style={{
                        padding: "10px 26px",
                        borderRadius: "999px",
                        border: "none",
                        background: "#f5f5f5",
                        color: "#111",
                        fontWeight: 600,
                        cursor: "pointer",
                        fontSize: "16px",
                        boxShadow: "0 10px 18px rgba(0,0,0,0.35)",
                        transition:
                          "transform 0.15s ease, box-shadow 0.15s ease",
                      }}
                      onMouseDown={(event) => {
                        event.currentTarget.style.transform = "scale(0.97)";
                        event.currentTarget.style.boxShadow =
                          "0 8px 14px rgba(0,0,0,0.4)";
                      }}
                      onMouseUp={(event) => {
                        event.currentTarget.style.transform = "scale(1)";
                        event.currentTarget.style.boxShadow =
                          "0 10px 18px rgba(0,0,0,0.35)";
                      }}
                      onMouseLeave={(event) => {
                        event.currentTarget.style.transform = "scale(1)";
                        event.currentTarget.style.boxShadow =
                          "0 10px 18px rgba(0,0,0,0.35)";
                      }}
                    >
                      Continue
                    </button>
                    <div
                      style={{
                        fontSize: "13px",
                        opacity: 0.75,
                        letterSpacing: "0.04em",
                        textTransform: "uppercase",
                      }}
                    >
                      Press Space or click Continue
                    </div>
                  </div>
                )
              )}
            </div>
          </div>
        </div>
      )}

      {completion && (
        <MissionCompletionCard
          completion={completion}
          displayedStars={displayedStars}
          currentStarEvent={currentStarEvent}
          collisionBreakdown={collisionBreakdown}
          timeBreakdown={timeBreakdown}
        />
      )}

      {/* MISSION FAILED POPUP */}
      {missionFailureActive && (
        <div
          style={{
            position: "absolute",
            inset: 0,
            display: "flex",
            alignItems: "center",
            justifyContent: "center",
            background: "rgba(0, 0, 0, 0.5)",
          }}
        >
          <div
            style={{
              pointerEvents: "auto",
              background: "rgba(183, 28, 28, 0.95)",
              color: "#fff",
              fontFamily: "Arial, sans-serif",
              fontSize: "22px",
              fontWeight: 700,
              padding: "24px 40px",
              borderRadius: "14px",
              boxShadow: "0 18px 36px rgba(0,0,0,0.5)",
            }}
          >
            Mission Failed! Time ran out.
          </div>
        </div>
      )}
    </div>
  );
}

type MissionCompletionCardProps = {
  completion: MissionCompletionState;
  displayedStars: number;
  currentStarEvent: MissionStarEvent | null;
  collisionBreakdown: MissionPerformanceBreakdown | null;
  timeBreakdown: MissionPerformanceBreakdown | null;
};

function MissionCompletionCard({
  completion,
  displayedStars,
  currentStarEvent,
  collisionBreakdown,
  timeBreakdown,
}: MissionCompletionCardProps) {
  const bonus = completion.bonus ?? 0;
  const baseReward = completion.reward - bonus;

  const collisionCount =
    typeof completion.collisions === "number"
      ? completion.collisions
      : typeof collisionBreakdown?.value === "number"
      ? collisionBreakdown.value
      : 0;

  const timeTaken =
    typeof completion.timeTakenSeconds === "number"
      ? completion.timeTakenSeconds
      : typeof timeBreakdown?.value === "number"
      ? timeBreakdown.value
      : null;

  const collisionsToNext = collisionBreakdown?.nextStar?.collisionsToReduce ?? null;
  const secondsToNext = timeBreakdown?.nextStar?.secondsToSave ?? null;

  const collisionBonus = collisionBreakdown?.bonus ?? 0;
  const timeBonus = timeBreakdown?.bonus ?? 0;
  const collisionStars = collisionBreakdown?.starsEarned ?? 0;
  const timeStars = timeBreakdown?.starsEarned ?? 0;

  return (
    <div
      className="mission-complete"
      style={{
        position: "absolute",
        bottom: 110,
        left: "50%",
        transform: "translateX(-50%)",
        transition: "opacity 0.5s ease",
        zIndex: 60,
      }}
    >
      <div
        style={{
          pointerEvents: "auto",
          padding: "22px 30px 26px",
          borderRadius: "16px",
          background: "rgba(15, 26, 46, 0.92)",
          color: "#f5f7ff",
          fontFamily: "Arial, sans-serif",
          width: "min(520px, 92vw)",
          boxShadow: "0 18px 38px rgba(0,0,0,0.45)",
        }}
      >
        <div
          style={{
            display: "flex",
            justifyContent: "space-between",
            alignItems: "center",
            marginBottom: "18px",
          }}
        >
          <div style={{ fontSize: "22px", fontWeight: 700 }}>
            Mission complete!
          </div>
          <div
            style={{
              fontSize: "16px",
              padding: "6px 12px",
              borderRadius: "999px",
              background: "rgba(255, 255, 255, 0.12)",
              color: "rgba(255,255,255,0.85)",
              fontWeight: 600,
            }}
          >
            {displayedStars} / 5 stars
          </div>
        </div>

        <div
          style={{
            display: "flex",
            alignItems: "center",
            justifyContent: "center",
            marginBottom: "18px",
            gap: "16px",
          }}
        >
          <StarRatingFM value={displayedStars} size={46} interactive={false} />
        </div>

        {currentStarEvent && (
          <div
            style={{
              textAlign: "center",
              marginBottom: "16px",
              fontSize: "15px",
              color: "rgba(255,255,255,0.9)",
            }}
          >
            <strong>{currentStarEvent.label}</strong> — {currentStarEvent.detail}
          </div>
        )}

        <div
          style={{
            display: "grid",
            gridTemplateColumns: "repeat(2, minmax(0, 1fr))",
            gap: "14px",
            marginBottom: "18px",
          }}
        >
          <div
            style={{
              background: "rgba(255,255,255,0.08)",
              borderRadius: "12px",
              padding: "14px 16px",
              display: "flex",
              flexDirection: "column",
              gap: "6px",
            }}
          >
            <div style={{ fontSize: "14px", textTransform: "uppercase", letterSpacing: "0.08em", color: "rgba(255,255,255,0.6)" }}>
              Defensive driving
            </div>
            <div style={{ fontSize: "18px", fontWeight: 600 }}>
              {formatCollisions(collisionCount)}
            </div>
            <div style={{ fontSize: "13px", color: "rgba(255,255,255,0.75)" }}>
              {collisionStars} / 2 stars · {formatBonus(collisionBonus)} bonus
            </div>
            {collisionsToNext && collisionsToNext > 0 && (
              <div style={{ fontSize: "12px", color: "rgba(255,255,255,0.7)" }}>
                {collisionsToNext} fewer {collisionsToNext === 1 ? "collision" : "collisions"} for the next star
              </div>
            )}
          </div>
          <div
            style={{
              background: "rgba(255,255,255,0.08)",
              borderRadius: "12px",
              padding: "14px 16px",
              display: "flex",
              flexDirection: "column",
              gap: "6px",
            }}
          >
            <div style={{ fontSize: "14px", textTransform: "uppercase", letterSpacing: "0.08em", color: "rgba(255,255,255,0.6)" }}>
              Speed run
            </div>
<<<<<<< HEAD
            <div style={{ fontSize: "18px" }}>Earned R{completion.reward}</div>
            {completion.breakdown && completion.breakdown.length > 0 && (
              <div
                style={{
                  marginTop: "10px",
                  paddingTop: "10px",
                  borderTop: "1px solid rgba(255,255,255,0.2)",
                  fontSize: "14px",
                  textAlign: "left",
                  display: "flex",
                  flexDirection: "column",
                  gap: "6px",
                }}
              >
                {completion.breakdown.map((item) => (
                  <div
                    key={item.key}
                    style={{
                      display: "flex",
                      justifyContent: "space-between",
                      alignItems: "center",
                      opacity: item.achieved ? 1 : 0.55,
                      color: item.achieved ? "#fff" : "rgba(255,255,255,0.7)",
                    }}
                  >
                    <span>{item.label}</span>
                    <span
                      style={{
                        color: item.achieved
                          ? "#ffeb3b"
                          : "rgba(255,255,255,0.5)",
                        fontWeight: 600,
                      }}
                    >
                      {item.achieved ? `+R${item.bonus}` : "—"}
                    </span>
                  </div>
                ))}
                {completion.bonus && completion.bonus > 0 && (
                  <div
                    style={{
                      display: "flex",
                      justifyContent: "space-between",
                      alignItems: "center",
                      marginTop: "4px",
                      paddingTop: "6px",
                      borderTop: "1px solid rgba(255,255,255,0.15)",
                      color: "#ffeb3b",
                      fontWeight: 700,
                    }}
                  >
                    <span>Total bonus tips</span>
                    <span>+R{completion.bonus}</span>
                  </div>
                )}
=======
            <div style={{ fontSize: "18px", fontWeight: 600 }}>
              {formatDuration(timeTaken)}
            </div>
            <div style={{ fontSize: "13px", color: "rgba(255,255,255,0.75)" }}>
              {timeStars} / 3 stars · {formatBonus(timeBonus)} bonus
            </div>
            {secondsToNext && secondsToNext > 0 && (
              <div style={{ fontSize: "12px", color: "rgba(255,255,255,0.7)" }}>
                {formatSecondsDiff(secondsToNext)} faster for the next star
>>>>>>> 44eefd05
              </div>
            )}
          </div>
        </div>

        <div
          style={{
            display: "flex",
            flexDirection: "column",
            gap: "8px",
            background: "rgba(255,255,255,0.06)",
            borderRadius: "12px",
            padding: "14px 16px",
          }}
        >
          <div
            style={{
              display: "flex",
              justifyContent: "space-between",
              color: "rgba(255,255,255,0.8)",
            }}
          >
            <span>Fare</span>
            <span>{formatCurrency(baseReward)}</span>
          </div>
          <div
            style={{
              display: "flex",
              justifyContent: "space-between",
              color: "rgba(255,255,255,0.8)",
            }}
          >
            <span>Safety bonus</span>
            <span>{formatBonus(collisionBonus)}</span>
          </div>
          <div
            style={{
              display: "flex",
              justifyContent: "space-between",
              color: "rgba(255,255,255,0.8)",
            }}
          >
            <span>Speed bonus</span>
            <span>{formatBonus(timeBonus)}</span>
          </div>
          <div
            style={{
              display: "flex",
              justifyContent: "space-between",
              marginTop: "4px",
              paddingTop: "6px",
              borderTop: "1px solid rgba(255,255,255,0.12)",
              fontWeight: 700,
            }}
          >
            <span>Total payout</span>
            <span>{formatCurrency(completion.reward)}</span>
          </div>
        </div>

        <div
          style={{
            marginTop: "16px",
            textAlign: "center",
            fontSize: "13px",
            letterSpacing: "0.08em",
            textTransform: "uppercase",
            color: "rgba(255,255,255,0.7)",
          }}
        >
          Press Space to continue
        </div>
      </div>
    </div>
  );
}

function formatCurrency(value: number) {
  const rounded = Math.round(value);
  return `R${rounded}`;
}

function formatBonus(value: number) {
  const rounded = Math.round(value);
  const sign = rounded >= 0 ? "+" : "-";
  return `${sign}R${Math.abs(rounded)}`;
}

function formatDuration(seconds: number | null) {
  if (seconds === null || Number.isNaN(seconds)) return "—";
  if (seconds >= 60) {
    const minutes = Math.floor(seconds / 60);
    const remainder = seconds - minutes * 60;
    return `${minutes}:${remainder.toFixed(1).padStart(4, "0")}`;
  }
  return `${seconds.toFixed(1)}s`;
}

function formatSecondsDiff(seconds: number) {
  return `${seconds.toFixed(1)}s`;
}

function formatCollisions(count: number) {
  return `${count} collision${count === 1 ? "" : "s"}`;
}<|MERGE_RESOLUTION|>--- conflicted
+++ resolved
@@ -1,6 +1,5 @@
-<<<<<<< HEAD
-import { useMissionUI } from "./MissionUIContext";
-import { Suspense, useEffect, useRef, useState } from "react";
+import { useMissionUI, type MissionCompletionState } from "./MissionUIContext";
+import { Suspense, useEffect, useMemo, useRef, useState } from "react";
 import { Canvas, useFrame } from "@react-three/fiber";
 import type { Group } from "three";
 import { PassengerModel } from "../Ground/SceneObjects/PassengerModel";
@@ -107,15 +106,11 @@
     </div>
   );
 }
-=======
-import { useMissionUI, type MissionCompletionState } from "./MissionUIContext";
-import { useEffect, useMemo, useRef, useState } from "react";
 import StarRatingFM from "./StarRatingFM";
 import type {
   MissionPerformanceBreakdown,
   MissionStarEvent,
 } from "./MissionPerformanceContext";
->>>>>>> 44eefd05
 
 export default function MissionOverlay() {
   const {
@@ -126,12 +121,9 @@
     timer,
     missionFailureActive,
     setMissionFailureActive,
-<<<<<<< HEAD
+    setCompletion,
     debugMissions,
     debugStartMission,
-=======
-    setCompletion,
->>>>>>> 44eefd05
   } = useMissionUI();
   const [debugMenuOpen, setDebugMenuOpen] = useState(false);
   const isDev = import.meta.env.DEV;
@@ -148,13 +140,12 @@
   const starAudioRef = useRef<HTMLAudioElement | null>(null);
   const fiveStarAudioRef = useRef<HTMLAudioElement | null>(null);
   const [displayedStars, setDisplayedStars] = useState(0);
-  const [currentStarEventIndex, setCurrentStarEventIndex] = useState<number | null>(
-    null
-  );
+  const [currentStarEventIndex, setCurrentStarEventIndex] = useState<
+    number | null
+  >(null);
 
   const starEvents = completion?.starEvents ?? [];
   const totalStars = completion?.stars ?? 0;
-
 
   // Watch for timer reaching zero → show mission failed popup
   useEffect(() => {
@@ -186,9 +177,7 @@
     const handleKeyDown = (event: KeyboardEvent) => {
       if (event.code !== "Space") return;
       event.preventDefault();
-      starAnimationTimeoutsRef.current.forEach((id) =>
-        window.clearTimeout(id)
-      );
+      starAnimationTimeoutsRef.current.forEach((id) => window.clearTimeout(id));
       starAnimationTimeoutsRef.current = [];
       if (starAudioRef.current) {
         starAudioRef.current.pause();
@@ -335,7 +324,8 @@
   const heartbeatActive = urgencyTargetRef.current > 0;
 
   const collisionBreakdown = useMemo(
-    () => completion?.breakdown?.find((item) => item.key === "collisions") ?? null,
+    () =>
+      completion?.breakdown?.find((item) => item.key === "collisions") ?? null,
     [completion]
   );
 
@@ -348,7 +338,6 @@
     currentStarEventIndex !== null && currentStarEventIndex >= 0
       ? starEvents[currentStarEventIndex] ?? null
       : null;
-
 
   useEffect(() => {
     if (heartbeatTimerRef.current) {
@@ -444,7 +433,6 @@
   const shouldRender =
     prompt || active || dialog || completion || missionFailureActive;
   if (!shouldRender) return null;
-
 
   return (
     <div
@@ -1000,7 +988,8 @@
       ? timeBreakdown.value
       : null;
 
-  const collisionsToNext = collisionBreakdown?.nextStar?.collisionsToReduce ?? null;
+  const collisionsToNext =
+    collisionBreakdown?.nextStar?.collisionsToReduce ?? null;
   const secondsToNext = timeBreakdown?.nextStar?.secondsToSave ?? null;
 
   const collisionBonus = collisionBreakdown?.bonus ?? 0;
@@ -1078,7 +1067,8 @@
               color: "rgba(255,255,255,0.9)",
             }}
           >
-            <strong>{currentStarEvent.label}</strong> — {currentStarEvent.detail}
+            <strong>{currentStarEvent.label}</strong> —{" "}
+            {currentStarEvent.detail}
           </div>
         )}
 
@@ -1100,7 +1090,14 @@
               gap: "6px",
             }}
           >
-            <div style={{ fontSize: "14px", textTransform: "uppercase", letterSpacing: "0.08em", color: "rgba(255,255,255,0.6)" }}>
+            <div
+              style={{
+                fontSize: "14px",
+                textTransform: "uppercase",
+                letterSpacing: "0.08em",
+                color: "rgba(255,255,255,0.6)",
+              }}
+            >
               Defensive driving
             </div>
             <div style={{ fontSize: "18px", fontWeight: 600 }}>
@@ -1111,7 +1108,9 @@
             </div>
             {collisionsToNext && collisionsToNext > 0 && (
               <div style={{ fontSize: "12px", color: "rgba(255,255,255,0.7)" }}>
-                {collisionsToNext} fewer {collisionsToNext === 1 ? "collision" : "collisions"} for the next star
+                {collisionsToNext} fewer{" "}
+                {collisionsToNext === 1 ? "collision" : "collisions"} for the
+                next star
               </div>
             )}
           </div>
@@ -1125,66 +1124,16 @@
               gap: "6px",
             }}
           >
-            <div style={{ fontSize: "14px", textTransform: "uppercase", letterSpacing: "0.08em", color: "rgba(255,255,255,0.6)" }}>
+            <div
+              style={{
+                fontSize: "14px",
+                textTransform: "uppercase",
+                letterSpacing: "0.08em",
+                color: "rgba(255,255,255,0.6)",
+              }}
+            >
               Speed run
             </div>
-<<<<<<< HEAD
-            <div style={{ fontSize: "18px" }}>Earned R{completion.reward}</div>
-            {completion.breakdown && completion.breakdown.length > 0 && (
-              <div
-                style={{
-                  marginTop: "10px",
-                  paddingTop: "10px",
-                  borderTop: "1px solid rgba(255,255,255,0.2)",
-                  fontSize: "14px",
-                  textAlign: "left",
-                  display: "flex",
-                  flexDirection: "column",
-                  gap: "6px",
-                }}
-              >
-                {completion.breakdown.map((item) => (
-                  <div
-                    key={item.key}
-                    style={{
-                      display: "flex",
-                      justifyContent: "space-between",
-                      alignItems: "center",
-                      opacity: item.achieved ? 1 : 0.55,
-                      color: item.achieved ? "#fff" : "rgba(255,255,255,0.7)",
-                    }}
-                  >
-                    <span>{item.label}</span>
-                    <span
-                      style={{
-                        color: item.achieved
-                          ? "#ffeb3b"
-                          : "rgba(255,255,255,0.5)",
-                        fontWeight: 600,
-                      }}
-                    >
-                      {item.achieved ? `+R${item.bonus}` : "—"}
-                    </span>
-                  </div>
-                ))}
-                {completion.bonus && completion.bonus > 0 && (
-                  <div
-                    style={{
-                      display: "flex",
-                      justifyContent: "space-between",
-                      alignItems: "center",
-                      marginTop: "4px",
-                      paddingTop: "6px",
-                      borderTop: "1px solid rgba(255,255,255,0.15)",
-                      color: "#ffeb3b",
-                      fontWeight: 700,
-                    }}
-                  >
-                    <span>Total bonus tips</span>
-                    <span>+R{completion.bonus}</span>
-                  </div>
-                )}
-=======
             <div style={{ fontSize: "18px", fontWeight: 600 }}>
               {formatDuration(timeTaken)}
             </div>
@@ -1194,7 +1143,6 @@
             {secondsToNext && secondsToNext > 0 && (
               <div style={{ fontSize: "12px", color: "rgba(255,255,255,0.7)" }}>
                 {formatSecondsDiff(secondsToNext)} faster for the next star
->>>>>>> 44eefd05
               </div>
             )}
           </div>
