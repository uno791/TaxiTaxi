--- conflicted
+++ resolved
@@ -41,16 +41,13 @@
 
 const createInitialMissionState = (
   missions: MissionConfig[],
-<<<<<<< HEAD
-  unlockAll: boolean
-=======
+
+  unlockAll: boolean,
   resume?: MissionResumeState | null
->>>>>>> 20c3171b
 ): Record<string, MissionState> => {
   const initialState: Record<string, MissionState> = {};
   missions.forEach((config, index) => {
-    initialState[config.id] =
-      unlockAll || index === 0 ? "available" : "locked";
+    initialState[config.id] = unlockAll || index === 0 ? "available" : "locked";
   });
 
   if (!resume) return initialState;
@@ -129,12 +126,9 @@
   onPauseChange?: (paused: boolean) => void;
   onAllMissionsCompleted?: (cityId: CityId) => void;
   onMissionProgress?: (remaining: number, nextName: string | null) => void;
-<<<<<<< HEAD
-  unlockAll?: boolean;
-=======
   onMissionSummaryChange?: (summary: MissionProgressSummary) => void;
   initialResumeState?: MissionResumeState | null;
->>>>>>> 20c3171b
+  unlockAll?: boolean;
 };
 
 type CompletionInfo = {
@@ -159,17 +153,14 @@
   onPauseChange,
   onAllMissionsCompleted,
   onMissionProgress,
-<<<<<<< HEAD
-  unlockAll = false,
-=======
   onMissionSummaryChange,
   initialResumeState = null,
->>>>>>> 20c3171b
+  unlockAll = false,
   ...groupProps
 }: MissionProps) {
   const [missionStates, setMissionStates] = useState<
     Record<string, MissionState>
-  >(() => createInitialMissionState(missions, unlockAll));
+  >(() => createInitialMissionState(missions, unlockAll, initialResumeState));
   const [promptMissionId, setPromptMissionId] = useState<string | null>(null);
   const [activeMissionId, setActiveMissionId] = useState<string | null>(null);
   const [completionInfo, setCompletionInfo] = useState<CompletionInfo | null>(
@@ -290,16 +281,16 @@
   const lastGameOverRef = useRef(gameOver);
 
   useEffect(() => {
-<<<<<<< HEAD
-    const initialState = createInitialMissionState(missions, unlockAll);
-=======
     resumeStateRef.current = initialResumeState ?? null;
   }, [initialResumeState]);
 
   useEffect(() => {
     const resumeState = resumeStateRef.current;
-    const initialState = createInitialMissionState(missions, resumeState);
->>>>>>> 20c3171b
+    const initialState = createInitialMissionState(
+      missions,
+      unlockAll,
+      resumeState
+    );
     missionStatesRef.current = initialState;
     setMissionStates(initialState);
     setPromptMissionId(null);
@@ -624,10 +615,13 @@
     (missionId: string, config: MissionConfig) => {
       setDialogVisible(false);
       onPauseChange?.(false);
-      updateMissionStates((current) => ({
-        ...current,
-        [missionId]: "active",
-      }) as Record<string, MissionState>);
+      updateMissionStates(
+        (current) =>
+          ({
+            ...current,
+            [missionId]: "active",
+          } as Record<string, MissionState>)
+      );
       setMissionFailureActive(false);
       missionPerformance.beginMission(missionId);
       if (onDestinationChange) {
@@ -886,11 +880,7 @@
   }, [completion]);
 
   useEffect(() => {
-    if (
-      completionDisplayedRef.current &&
-      !completion &&
-      completionInfo
-    ) {
+    if (completionDisplayedRef.current && !completion && completionInfo) {
       completionDisplayedRef.current = false;
       setCompletionInfo(null);
     }
@@ -947,9 +937,7 @@
       ? entry.options.map((option, optionIndex) => {
           const optionId = `${missionId}-option-${dialogIndex}-${optionIndex}`;
           const nextIndex =
-            typeof option.nextIndex === "number"
-              ? option.nextIndex
-              : undefined;
+            typeof option.nextIndex === "number" ? option.nextIndex : undefined;
           return {
             id: optionId,
             label: option.label,
