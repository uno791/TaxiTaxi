--- conflicted
+++ resolved
@@ -153,7 +153,6 @@
   // ✅ Add this here — after missions is defined
   const [missionsRemaining, setMissionsRemaining] = useState(missions.length);
   const [nextMissionName, setNextMissionName] = useState<string | null>(null);
-<<<<<<< HEAD
 
   useEffect(() => {
     if (isFreeRoam) {
@@ -176,8 +175,6 @@
     setClearWeather,
   ]);
 
-=======
->>>>>>> 99ca1f38
   const {
     enabled: flightEnabled,
     overlay: flightOverlay,
