--- conflicted
+++ resolved
@@ -226,291 +226,200 @@
   return (
     <ColliderPainterProvider activeCity={activeCity}>
       <MissionUIProvider>
-<<<<<<< HEAD
         <MissionPerformanceProvider>
           <div
             ref={containerRef}
             style={{ width: "100vw", height: "100vh", position: "relative" }}
-=======
-        <div style={{ width: "100vw", height: "100vh", position: "relative", overflow: "hidden" }}>
-        <Canvas shadows camera={{ position: [0, 5, -10], fov: 50 }}>
-          <color attach="background" args={["#0a0f2c"]} />{" "}
-          <Stars
-            radius={200} // spread of the starfield
-            depth={80} // how deep the field goes
-            count={4000} // number of stars
-            factor={6} // ⭐ increase from 4 → 6 to make stars brighter/larger
-            saturation={0} // keep at 0 for white/blue stars
-            fade // enables distance fade
-          />
-          {/* dark blue night sky */}
-          <Physics
-            gravity={[0, -9.81, 0]}
-            broadphase="SAP"
-            allowSleep
-            iterations={12}
-            tolerance={1e-4}
-            stepSize={1 / 90}
-            maxSubSteps={4}
->>>>>>> 0022b885
           >
             <Canvas shadows camera={{ position: [0, 5, -10], fov: 50 }}>
-            <color attach="background" args={["#0a0f2c"]} />{" "}
-            <Stars
-              radius={200} // spread of the starfield
-              depth={80} // how deep the field goes
-              count={4000} // number of stars
-              factor={6} // ⭐ increase from 4 → 6 to make stars brighter/larger
-              saturation={0} // keep at 0 for white/blue stars
-              fade // enables distance fade
+              <color attach="background" args={["#0a0f2c"]} />{" "}
+              <Stars
+                radius={200} // spread of the starfield
+                depth={80} // how deep the field goes
+                count={4000} // number of stars
+                factor={6} // ⭐ increase from 4 → 6 to make stars brighter/larger
+                saturation={0} // keep at 0 for white/blue stars
+                fade // enables distance fade
+              />
+              <FogEffect />
+              {/* dark blue night sky */}
+              <Physics
+                gravity={[0, -9.81, 0]}
+                broadphase="SAP"
+                allowSleep
+                iterations={12}
+                tolerance={1e-4}
+                stepSize={1 / 90}
+                maxSubSteps={4}
+              >
+                {/* Lighting */}
+                {lightingMode === "fill" ? (
+                  <hemisphereLight args={["#8aa6ff", "#1b1e25", 0.35]} />
+                ) : null}
+
+                {/* World */}
+                {activeCity === "city1" ? (
+                  <>
+                    <AllBuildings />
+                    <RoadCircuit position={[0, 0, 0]} />
+                    <Background position={[0, 0, 0]} />
+                  </>
+                ) : null}
+                {activeCity === "city2" ? (
+                  <Level2
+                    position={[-130, 0, -20]}
+                    playerPositionRef={playerPositionRef}
+                  />
+                ) : null}
+                {activeCity === "city3" ? (
+                  <NewCityRoad
+                    position={[0, 0, 0]}
+                    playerPositionRef={playerPositionRef}
+                  />
+                ) : null}
+
+                {/* Taxi */}
+                <ColliderAwareTaxiPhysics
+                  chaseRef={chaseRef}
+                  controlMode={controlMode}
+                  playerPositionRef={playerPositionRef}
+                  spawnPosition={spawnPosition}
+                  basePaused={
+                    isPaused || dialogPaused || storyPaused || flightEnabled
+                  }
+                />
+
+                <Mission
+                  position={[0, 0, 0]}
+                  taxiRef={chaseRef}
+                  missions={missions}
+                  cityId={activeCity}
+                  onDestinationChange={updateDestination}
+                  onAvailableMissionTargetsChange={
+                    handleAvailableMissionTargetsChange
+                  }
+                  onPauseChange={setDialogPaused} // ✅ added: mission can pause/resume game
+                  onAllMissionsCompleted={handleAllMissionsCompleted}
+                  onMissionProgress={handleMissionProgress}
+                />
+
+                <DestinationMarker destinationRef={destinationRef} />
+                <NavigationSystem
+                  playerRef={playerPositionRef}
+                  destinationRef={destinationRef}
+                  onMiniMapCanvasChange={setMiniMapCanvas}
+                />
+
+                {/* Camera */}
+                <ColliderAwareCameraChase
+                  target={chaseRef}
+                  flightEnabled={flightEnabled}
+                />
+                {flightControls}
+                <ColliderAwareOrbitControls flightEnabled={flightEnabled} />
+              </Physics>
+              <ColliderPainterRuntime playerPositionRef={playerPositionRef} />
+            </Canvas>
+
+            {/* Controls */}
+            <TaxiControlSettings
+              controlMode={controlMode}
+              onControlModeChange={setControlMode}
+              isPaused={isPaused}
+              onPauseChange={setIsPaused}
             />
-            <FogEffect />
-            {/* dark blue night sky */}
-            <Physics
-              gravity={[0, -9.81, 0]}
-              broadphase="SAP"
-              allowSleep
-              iterations={12}
-              tolerance={1e-4}
-              stepSize={1 / 90}
-              maxSubSteps={4}
-            >
-              {/* Lighting */}
-              {lightingMode === "fill" ? (
-                <hemisphereLight args={["#8aa6ff", "#1b1e25", 0.35]} />
-              ) : null}
-
-              {/* World */}
-              {activeCity === "city1" ? (
-                <>
-                  <AllBuildings />
-                  <RoadCircuit position={[0, 0, 0]} />
-                  <Background position={[0, 0, 0]} />
-                </>
-              ) : null}
-              {activeCity === "city2" ? (
-                <Level2
-                  position={[-130, 0, -20]}
-                  playerPositionRef={playerPositionRef}
-                />
-              ) : null}
-              {activeCity === "city3" ? (
-                <NewCityRoad
-                  position={[0, 0, 0]}
-                  playerPositionRef={playerPositionRef}
-                />
-              ) : null}
-
-              {/* Taxi */}
-              <ColliderAwareTaxiPhysics
-                chaseRef={chaseRef}
-                controlMode={controlMode}
-                playerPositionRef={playerPositionRef}
-                spawnPosition={spawnPosition}
-                basePaused={
-                  isPaused || dialogPaused || storyPaused || flightEnabled
-                }
-              />
-
-              <Mission
-                position={[0, 0, 0]}
-                taxiRef={chaseRef}
-                missions={missions}
-                cityId={activeCity}
-                onDestinationChange={updateDestination}
-                onAvailableMissionTargetsChange={
-                  handleAvailableMissionTargetsChange
-                }
-                onPauseChange={setDialogPaused} // ✅ added: mission can pause/resume game
-                onAllMissionsCompleted={handleAllMissionsCompleted}
-                onMissionProgress={handleMissionProgress}
-              />
-
-              <DestinationMarker destinationRef={destinationRef} />
-              <NavigationSystem
-                playerRef={playerPositionRef}
-                destinationRef={destinationRef}
-                onMiniMapCanvasChange={setMiniMapCanvas}
-              />
-
-              {/* Camera */}
-              <ColliderAwareCameraChase
-                target={chaseRef}
-                flightEnabled={flightEnabled}
-              />
-              {flightControls}
-              <ColliderAwareOrbitControls flightEnabled={flightEnabled} />
-            </Physics>
-            <ColliderPainterRuntime playerPositionRef={playerPositionRef} />
-          </Canvas>
-
-          {/* Controls */}
-          <TaxiControlSettings
-            controlMode={controlMode}
-            onControlModeChange={setControlMode}
-            isPaused={isPaused}
-            onPauseChange={setIsPaused}
-          />
-          <RestartControl />
-
-          {/* UI overlay */}
-          <TaxiSpeedometer />
-          <GameUI />
-          <GameOverPopup />
-          <UpgradeMenu />
-
-<<<<<<< HEAD
-          <MissionTrackerHUD
-            remaining={missionsRemaining}
-            nextMission={nextMissionName}
-          />
-
-          <MiniMapOverlay
-            canvas={miniMapCanvas}
-            missions={availableMissionTargets}
-            playerRef={playerPositionRef}
-            size={220}
-          />
-          <MissionOverlay />
-          <CityStoryOverlay
-            cityId={introCity}
-            story={introData}
-            onContinue={handleIntroOverlayContinue}
-          />
-          <CityStoryOverlay
-            cityId={storyCity}
-            story={storyData}
-            onContinue={handleStoryOverlayContinue}
-          />
-          <div
-=======
-            {/* Camera */}
-            <ColliderAwareCameraChase
-              target={chaseRef}
-              flightEnabled={flightEnabled}
+            <RestartControl />
+
+            {/* UI overlay */}
+            <TaxiSpeedometer />
+            <GameUI />
+            <GameOverPopup />
+            <UpgradeMenu />
+
+            <MissionTrackerHUD
+              remaining={missionsRemaining}
+              nextMission={nextMissionName}
             />
-            {flightControls}
-            <ColliderAwareOrbitControls flightEnabled={flightEnabled} />
-          </Physics>
-          <ColliderPainterRuntime playerPositionRef={playerPositionRef} />
-        </Canvas>
-
-        <BoostEffectsOverlay />
-
-        {/* Controls */}
-        <TaxiControlSettings
-          controlMode={controlMode}
-          onControlModeChange={setControlMode}
-          isPaused={isPaused}
-          onPauseChange={setIsPaused}
-        />
-        <RestartControl />
-
-        {/* UI overlay */}
-        <TaxiSpeedometer />
-        <GameUI />
-        <GameOverPopup />
-        <UpgradeMenu />
-
-        <MissionTrackerHUD
-          remaining={missionsRemaining}
-          nextMission={nextMissionName}
-        />
-
-        <MiniMapOverlay
-          canvas={miniMapCanvas}
-          missions={availableMissionTargets}
-          playerRef={playerPositionRef}
-          size={220}
-        />
-        <MissionOverlay />
-        <CityStoryOverlay
-          cityId={introCity}
-          story={introData}
-          onContinue={handleIntroOverlayContinue}
-        />
-        <CityStoryOverlay
-          cityId={storyCity}
-          story={storyData}
-          onContinue={handleStoryOverlayContinue}
-        />
-        <div
-          style={{
-            position: "absolute",
-            bottom: 20,
-            left: 20,
-            display: "flex",
-            flexDirection: "column",
-            gap: "8px",
-            zIndex: 40,
-            pointerEvents: "auto",
-          }}
-        >
-          <button
-            type="button"
-            onClick={toggleTestMode}
->>>>>>> 0022b885
-            style={{
-              position: "absolute",
-              bottom: 20,
-              left: 20,
-              display: "flex",
-              flexDirection: "column",
-              gap: "8px",
-              zIndex: 40,
-              pointerEvents: "auto",
-            }}
-          >
-            <button
-              type="button"
-              onClick={toggleTestMode}
+
+            <MiniMapOverlay
+              canvas={miniMapCanvas}
+              missions={availableMissionTargets}
+              playerRef={playerPositionRef}
+              size={220}
+            />
+            <MissionOverlay />
+            <CityStoryOverlay
+              cityId={introCity}
+              story={introData}
+              onContinue={handleIntroOverlayContinue}
+            />
+            <CityStoryOverlay
+              cityId={storyCity}
+              story={storyData}
+              onContinue={handleStoryOverlayContinue}
+            />
+            <div
               style={{
-                padding: "8px 14px",
-                borderRadius: "8px",
-                background: testMode
-                  ? "rgba(46, 125, 50, 0.85)"
-                  : "rgba(24, 28, 35, 0.85)",
-                color: "#f5f5f5",
-                border: "1px solid rgba(255,255,255,0.25)",
-                fontSize: "0.85rem",
-                cursor: "pointer",
+                position: "absolute",
+                bottom: 20,
+                left: 20,
+                display: "flex",
+                flexDirection: "column",
+                gap: "8px",
+                zIndex: 40,
+                pointerEvents: "auto",
               }}
             >
-              {testMode ? "Test Travel: On" : "Enable Test Travel"}
-            </button>
-            {testMode ? (
-              <div
+              <button
+                type="button"
+                onClick={toggleTestMode}
                 style={{
-                  display: "flex",
-                  gap: "8px",
+                  padding: "8px 14px",
+                  borderRadius: "8px",
+                  background: testMode
+                    ? "rgba(46, 125, 50, 0.85)"
+                    : "rgba(24, 28, 35, 0.85)",
+                  color: "#f5f5f5",
+                  border: "1px solid rgba(255,255,255,0.25)",
+                  fontSize: "0.85rem",
+                  cursor: "pointer",
                 }}
               >
-                {CITY_SEQUENCE.map((city) => (
-                  <button
-                    key={city}
-                    type="button"
-                    onClick={() => handleTestTravel(city)}
-                    style={{
-                      padding: "8px 12px",
-                      borderRadius: "8px",
-                      border: "1px solid rgba(255,255,255,0.25)",
-                      background:
-                        activeCity === city
-                          ? "rgba(46, 125, 50, 0.85)"
-                          : "rgba(24, 28, 35, 0.75)",
-                      color: "#f5f5f5",
-                      cursor: "pointer",
-                      fontSize: "0.8rem",
-                    }}
-                  >
-                    Travel to {city.toUpperCase()}
-                  </button>
-                ))}
-              </div>
-            ) : null}
-          </div>
-          {flightOverlay}
-          <ColliderPainterOverlay />
+                {testMode ? "Test Travel: On" : "Enable Test Travel"}
+              </button>
+              {testMode ? (
+                <div
+                  style={{
+                    display: "flex",
+                    gap: "8px",
+                  }}
+                >
+                  {CITY_SEQUENCE.map((city) => (
+                    <button
+                      key={city}
+                      type="button"
+                      onClick={() => handleTestTravel(city)}
+                      style={{
+                        padding: "8px 12px",
+                        borderRadius: "8px",
+                        border: "1px solid rgba(255,255,255,0.25)",
+                        background:
+                          activeCity === city
+                            ? "rgba(46, 125, 50, 0.85)"
+                            : "rgba(24, 28, 35, 0.75)",
+                        color: "#f5f5f5",
+                        cursor: "pointer",
+                        fontSize: "0.8rem",
+                      }}
+                    >
+                      Travel to {city.toUpperCase()}
+                    </button>
+                  ))}
+                </div>
+              ) : null}
+            </div>
+            {flightOverlay}
+            <ColliderPainterOverlay />
             <MissionUrgencyEffects containerRef={containerRef} />
 
             <button
@@ -576,7 +485,6 @@
   );
 }
 
-<<<<<<< HEAD
 function MissionUrgencyEffects({
   containerRef,
 }: {
@@ -643,38 +551,6 @@
   }, [containerRef]);
 
   return null;
-=======
-function BoostEffectsOverlay() {
-  const { isBoosting } = useGame();
-
-  return (
-    <div
-      style={{
-        position: "absolute",
-        inset: 0,
-        pointerEvents: "none",
-        zIndex: 12,
-        opacity: isBoosting ? 0.45 : 0,
-        transition: "opacity 0.25s ease-out",
-        backdropFilter: "blur(6px)",
-        background:
-          "radial-gradient(circle at center, rgba(160, 200, 255, 0.08) 0%, rgba(40, 80, 160, 0.05) 45%, rgba(5, 8, 20, 0.6) 100%)",
-      }}
-    >
-      <div
-        style={{
-          position: "absolute",
-          inset: "-15%",
-          background:
-            "linear-gradient(90deg, rgba(255,255,255,0.16) 0%, rgba(255,255,255,0) 25%, rgba(255,255,255,0) 75%, rgba(255,255,255,0.16) 100%)",
-          opacity: 0.4,
-          filter: "blur(6px)",
-          transform: "scaleY(1.05)",
-        }}
-      />
-    </div>
-  );
->>>>>>> 0022b885
 }
 
 function AppContent() {
