import { useState } from "react";
import { useMeta } from "../../context/MetaContext";
import { useGameLifecycle } from "../../GameContext";
import { CITY_SEQUENCE } from "../../constants/cities";
import entranceBackground from "../../assets/entrance.png";
<<<<<<< HEAD
import { clearGameProgress, loadGameProgress } from "../../utils/storage";
import "./EntranceScreen.css";
=======
import CreditsModal from "./CreditsModal";
>>>>>>> 43affa56

export default function EntranceScreen() {
  const { currentUser, setAppStage, logout, setSelectedCar } = useMeta();
  const { restartGame, setActiveCity } = useGameLifecycle();
  const defaultCity = CITY_SEQUENCE[0] ?? "city1";
<<<<<<< HEAD
  const [savedProgress, setSavedProgress] = useState(() => loadGameProgress());
  const [isConfirmingNewGame, setIsConfirmingNewGame] = useState(false);
  const hasSavedGame = Boolean(savedProgress);
=======
  const [showCredits, setShowCredits] = useState(false);
>>>>>>> 43affa56

  const startCampaignFlow = () => {
    setActiveCity(defaultCity);
    restartGame({ mode: "campaign" });
    setSelectedCar(null);
    setAppStage("cinematic");
  };

  const handleStartNewGame = () => {
    if (hasSavedGame) {
      setIsConfirmingNewGame(true);
      return;
    }

    clearGameProgress();
    setSavedProgress(null);
    startCampaignFlow();
  };

  const handleConfirmNewGame = () => {
    clearGameProgress();
    setSavedProgress(null);
    setIsConfirmingNewGame(false);
    startCampaignFlow();
  };

  const handleCancelNewGame = () => {
    setIsConfirmingNewGame(false);
  };

  const handleContinueGame = () => {
    if (!savedProgress) return;
    setActiveCity(savedProgress.cityId);
    restartGame({ mode: "campaign" });
    setSelectedCar(null);
    setAppStage("level");
  };

  const handleStartFreeRoam = () => {
    setActiveCity(defaultCity);
    restartGame({ mode: "freeRoam" });
    setAppStage("car");
  };

  return (
    <div
      style={{
        backgroundImage: `url(${entranceBackground})`,
        backgroundSize: "cover",
        backgroundPosition: "center",
        width: "100vw",
        height: "100vh",
        display: "flex",
        flexDirection: "column",
        justifyContent: "space-between",
        alignItems: "center",
        color: "white",
        fontFamily: "sans-serif",
        position: "relative",
        overflow: "hidden",
      }}
    >
      {/* 🔹 Overlay for text readability */}
      <div
        style={{
          position: "absolute",
          top: 0,
          left: 0,
          width: "100%",
          height: "100%",
          backgroundColor: "rgba(0, 0, 0, 0.4)",
          zIndex: 0,
        }}
      />

      {/* 🔹 Sign out button (top right) */}
      <button
        onClick={logout}
        className="entrance-button entrance-button--light"
        style={{
          position: "absolute",
          top: "20px",
          right: "20px",
          zIndex: 2,
        }}
      >
        Sign Out
      </button>

      {/* 🔹 Content container */}
      <div
        style={{
          zIndex: 1,
          textAlign: "center",
          marginTop: "60px",
        }}
      >
        <h1
          style={{
            fontSize: "42px",
            marginBottom: "10px",
            textShadow: "3px 3px 10px black",
          }}
        >
          Welcome back,{" "}
          <span style={{ color: "#ffcc00" }}>{currentUser?.username}</span>
        </h1>
        <p style={{ fontSize: "18px", opacity: 0.9 }}>
          Ready for your next ride?
        </p>
      </div>

      {/* 🔹 Start buttons */}
      <div
        style={{
          zIndex: 1,
          marginBottom: "80px",
          display: "flex",
          gap: "20px",
        }}
      >
        <button
          className="entrance-button entrance-button--primary"
          onClick={handleStartNewGame}
        >
          Start New Game
        </button>

        <button
          className="entrance-button entrance-button--success"
          disabled={!hasSavedGame}
          onClick={handleContinueGame}
        >
          Continue Game
        </button>

        <button
          className="entrance-button entrance-button--secondary"
          onClick={handleStartFreeRoam}
        >
          Free Roam
        </button>

        {/* 🔹 Credits button */}
        <button
          style={{
            padding: "14px 36px",
            fontSize: "20px",
            fontWeight: "bold",
            background:
              "linear-gradient(135deg, rgba(0,0,0,0.85), rgba(70,70,70,0.9))",
            color: "#fff",
            border: "none",
            borderRadius: "8px",
            cursor: "pointer",
            boxShadow: "0 4px 16px rgba(0,0,0,0.5)",
            transition: "transform 0.2s ease, box-shadow 0.2s ease",
          }}
          onClick={() => setShowCredits(true)}
          onMouseEnter={(e) => {
            e.currentTarget.style.transform = "scale(1.04)";
            e.currentTarget.style.boxShadow = "0 6px 20px rgba(0,0,0,0.6)";
          }}
          onMouseLeave={(e) => {
            e.currentTarget.style.transform = "scale(1)";
            e.currentTarget.style.boxShadow = "0 4px 16px rgba(0,0,0,0.5)";
          }}
        >
          Credits
        </button>
      </div>

<<<<<<< HEAD
      {isConfirmingNewGame && (
        <div
          style={{
            position: "absolute",
            top: 0,
            left: 0,
            width: "100%",
            height: "100%",
            backgroundColor: "rgba(0, 0, 0, 0.65)",
            display: "flex",
            alignItems: "center",
            justifyContent: "center",
            zIndex: 3,
            padding: "20px",
          }}
        >
          <div
            style={{
              backgroundColor: "rgba(15, 23, 42, 0.95)",
              borderRadius: "12px",
              padding: "28px 32px",
              width: "100%",
              maxWidth: "420px",
              textAlign: "center",
              boxShadow: "0 10px 30px rgba(0,0,0,0.6)",
            }}
          >
            <h2
              style={{
                fontSize: "24px",
                marginBottom: "12px",
                color: "#ffcc00",
              }}
            >
              Start Fresh?
            </h2>
            <p
              style={{
                fontSize: "16px",
                lineHeight: 1.5,
                marginBottom: "24px",
              }}
            >
              Starting a new game will erase your current progress. Are you sure
              you want to continue?
            </p>
            <div
              style={{ display: "flex", justifyContent: "center", gap: "16px" }}
            >
              <button
                onClick={handleConfirmNewGame}
                className="entrance-button entrance-button--danger"
              >
                Yes, start over
              </button>
              <button
                onClick={handleCancelNewGame}
                className="entrance-button entrance-button--ghost"
              >
                Cancel
              </button>
            </div>
          </div>
        </div>
      )}
=======
      {/* 🔹 Credits Modal */}
      {showCredits && <CreditsModal onClose={() => setShowCredits(false)} />}
>>>>>>> 43affa56
    </div>
  );
}<|MERGE_RESOLUTION|>--- conflicted
+++ resolved
@@ -3,24 +3,18 @@
 import { useGameLifecycle } from "../../GameContext";
 import { CITY_SEQUENCE } from "../../constants/cities";
 import entranceBackground from "../../assets/entrance.png";
-<<<<<<< HEAD
+import CreditsModal from "./CreditsModal";
 import { clearGameProgress, loadGameProgress } from "../../utils/storage";
 import "./EntranceScreen.css";
-=======
-import CreditsModal from "./CreditsModal";
->>>>>>> 43affa56
 
 export default function EntranceScreen() {
   const { currentUser, setAppStage, logout, setSelectedCar } = useMeta();
   const { restartGame, setActiveCity } = useGameLifecycle();
   const defaultCity = CITY_SEQUENCE[0] ?? "city1";
-<<<<<<< HEAD
   const [savedProgress, setSavedProgress] = useState(() => loadGameProgress());
   const [isConfirmingNewGame, setIsConfirmingNewGame] = useState(false);
   const hasSavedGame = Boolean(savedProgress);
-=======
   const [showCredits, setShowCredits] = useState(false);
->>>>>>> 43affa56
 
   const startCampaignFlow = () => {
     setActiveCity(defaultCity);
@@ -193,7 +187,6 @@
         </button>
       </div>
 
-<<<<<<< HEAD
       {isConfirmingNewGame && (
         <div
           style={{
@@ -259,10 +252,9 @@
           </div>
         </div>
       )}
-=======
+
       {/* 🔹 Credits Modal */}
       {showCredits && <CreditsModal onClose={() => setShowCredits(false)} />}
->>>>>>> 43affa56
     </div>
   );
 }