--- conflicted
+++ resolved
@@ -5,11 +5,7 @@
 import { Taxi } from "./Taxi";
 import { useGame } from "../../GameContext";
 
-interface TaxiControllerProps {
-  positionRef?: MutableRefObject<THREE.Vector3>;
-}
-
-export function TaxiController({ positionRef }: TaxiControllerProps) {
+export function TaxiController() {
   const taxiRef = useRef<THREE.Group>(null);
   const { camera } = useThree();
   const { setMoney, setKilometers, gameOver, setGameOver } = useGame();
@@ -58,16 +54,7 @@
       return newMoney;
     });
 
-<<<<<<< HEAD
     // --- Camera follow (third-person chase view) ---
-=======
-    if (positionRef) {
-      positionRef.current.copy(taxi.position);
-    }
-
-    // --- Camera follow (centered & closer) ---
-    // Behind-offset: no lateral (x) offset, closer Z, slightly above Y.
->>>>>>> eee91be4
     const behindOffset = new THREE.Vector3(0, 1.6, -3).applyAxisAngle(
       new THREE.Vector3(0, 1, 0),
       angleRef.current
