--- conflicted
+++ resolved
@@ -1,7 +1,9 @@
 import { createContext, useContext, useMemo, useState } from "react";
 import type { ReactNode } from "react";
-<<<<<<< HEAD
-import type { MissionPerformanceBreakdown } from "./MissionPerformanceContext";
+import type {
+  MissionPerformanceBreakdown,
+  MissionStarEvent,
+} from "./MissionPerformanceContext";
 import type {
   MissionPassengerModelId,
   MissionPassengerPreviewConfig,
@@ -14,12 +16,6 @@
   dropoffHint: string;
   passengerModel?: MissionPassengerModelId;
 };
-=======
-import type {
-  MissionPerformanceBreakdown,
-  MissionStarEvent,
-} from "./MissionPerformanceContext";
->>>>>>> 44eefd05
 
 type MissionPromptState = {
   dropoffHint: string;
