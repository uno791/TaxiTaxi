--- conflicted
+++ resolved
@@ -66,11 +66,6 @@
             isPaused={isPaused}
             playerPositionRef={playerPositionRef}
           />
-<<<<<<< HEAD
-          <Mission position={[0, 0, 0]} taxiRef={chaseRef} />
-          {/* Camera */}
-          <CameraChase target={chaseRef} />
-=======
           <Mission position={[0, 0, 0]} />
           <DestinationMarker destinationRef={destinationRef} />
           <NavigationSystem
@@ -80,7 +75,6 @@
           />
           {/* Camera */}
           {<CameraChase target={chaseRef} />}
->>>>>>> e680a257
           <OrbitControls makeDefault />
         </Physics>
       </Canvas>
