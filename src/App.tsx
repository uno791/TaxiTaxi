import { useCallback, useRef, useState } from "react";
import * as THREE from "three";
import { Canvas } from "@react-three/fiber";
import { OrbitControls } from "@react-three/drei";
import RoadCircuit from "./components/Road/RoadCircuit";
import { TaxiPhysics } from "./components/Taxi/TaxiPhysics";
import { CameraChase } from "./components/Taxi/CameraChase";
import AllBuildings from "./components/City/AllBuildings";
import Background from "./components/City/Background";
import { NavigationSystem } from "./components/Navigation/NavigationSystem";
import { DestinationMarker } from "./components/Navigation/DestinationMarker";
import { MiniMapOverlay } from "./hooks/useMiniMapOverlay";

import Mission, { type MissionTargetInfo } from "./components/Missions/Mission";
import GameUI from "./components/UI/GameUI";
import GameOverPopup from "./components/UI/GameOverPopup";
import { Physics } from "@react-three/cannon";
import type { ControlMode } from "./components/Taxi/useControls";
import { TaxiControlSettings } from "./components/Taxi/TaxiControlSettings";
import TaxiSpeedometer from "./components/Taxi/TaxiSpeedometer";
import { MissionUIProvider } from "./components/Missions/MissionUIContext";
import MissionOverlay from "./components/Missions/MissionOverlay";
import FogEffect from "./components/FogEffect";

import LoginScreen from "./components/UI/LoginScreen";
import EntranceScreen from "./components/UI/EntranceScreen";
import CarSelector from "./components/CarSelector/CarSelector";

import { MetaProvider, useMeta } from "./context/MetaContext";
import { useFlightMode } from "./tools/FlightTool";

function GameWorld() {
  const chaseRef = useRef<THREE.Object3D | null>(null);
  const [controlMode, setControlMode] = useState<ControlMode>("keyboard");
  const [isPaused, setIsPaused] = useState(false);
  const [lightingMode, setLightingMode] = useState<"fake" | "fill">("fake");

  const playerPositionRef = useRef(new THREE.Vector3(0, 0, 0));
  const destinationRef = useRef(
    new THREE.Vector3(Number.NaN, Number.NaN, Number.NaN)
  );
  const [miniMapCanvas, setMiniMapCanvas] = useState<HTMLCanvasElement | null>(
    null
  );
  const [availableMissionTargets, setAvailableMissionTargets] = useState<
    MissionTargetInfo[]
  >([]);
  const updateDestination = useCallback(
    (position: [number, number, number] | null) => {
      if (position) {
        destinationRef.current.set(
          position[0],
          Number.isFinite(position[1]) ? position[1] : 0,
          position[2]
        );
      } else {
        destinationRef.current.set(Number.NaN, Number.NaN, Number.NaN);
      }
    },
    [destinationRef]
  );
  const handleAvailableMissionTargetsChange = useCallback(
    (targets: MissionTargetInfo[]) => {
      setAvailableMissionTargets((previous) => {
        if (previous.length === targets.length) {
          let identical = true;
          for (let index = 0; index < targets.length; index += 1) {
            const next = targets[index];
            const prev = previous[index];
            if (!prev || prev.id !== next.id) {
              identical = false;
              break;
            }
            if (
              prev.position[0] !== next.position[0] ||
              prev.position[1] !== next.position[1] ||
              prev.position[2] !== next.position[2]
            ) {
              identical = false;
              break;
            }
          }
          if (identical) {
            return previous;
          }
        }
        return targets;
      });
    },
    []
  );

  const {
    enabled: flightEnabled,
    overlay: flightOverlay,
    flightControls,
  } = useFlightMode({
    onEnable: () => setIsPaused(false),
  });

  const toggleLightingMode = useCallback(() => {
    setLightingMode((previous) => (previous === "fake" ? "fill" : "fake"));
  }, []);

  return (
    <MissionUIProvider>
      <div style={{ width: "100vw", height: "100vh", position: "relative" }}>
        <Canvas shadows camera={{ position: [0, 5, -10], fov: 50 }}>
          <FogEffect />
          <Physics
            gravity={[0, -9.81, 0]}
            broadphase="SAP"
            allowSleep
            iterations={18}
            tolerance={1e-5}
            stepSize={1 / 120}
            maxSubSteps={6}
          >
            {/* Lighting */}
<<<<<<< HEAD
            {lightingMode === "fill" ? (
              <hemisphereLight args={["#8aa6ff", "#1b1e25", 0.35]} />
            ) : null}
=======
            <ambientLight intensity={0} />
            <directionalLight position={[10, 5, 2]} castShadow />
>>>>>>> e96d0718

            {/* World */}
            <AllBuildings />
            <RoadCircuit position={[0, 0, 0]} />
            <Background position={[0, 0, 0]} />

            {/* Taxi — unchanged from original */}
            <TaxiPhysics
              chaseRef={chaseRef}
              controlMode={controlMode}
              isPaused={isPaused || flightEnabled}
              playerPositionRef={playerPositionRef}
            />
            <Mission
              position={[0, 0, 0]}
              taxiRef={chaseRef}
              onDestinationChange={updateDestination}
              onAvailableMissionTargetsChange={
                handleAvailableMissionTargetsChange
              }
            />
            <DestinationMarker destinationRef={destinationRef} />
            <NavigationSystem
              playerRef={playerPositionRef}
              destinationRef={destinationRef}
              onMiniMapCanvasChange={setMiniMapCanvas}
            />
            {/* Camera */}
            {!flightEnabled && <CameraChase target={chaseRef} />}
            {flightControls}
            <OrbitControls makeDefault />
          </Physics>
        </Canvas>

        {/* Controls */}
        <TaxiControlSettings
          controlMode={controlMode}
          onControlModeChange={setControlMode}
          isPaused={isPaused}
          onPauseChange={setIsPaused}
        />

        {/* UI overlay */}
        <TaxiSpeedometer />
        <GameUI />
        <GameOverPopup />
        <MiniMapOverlay
          canvas={miniMapCanvas}
          missions={availableMissionTargets}
          playerRef={playerPositionRef}
          size={220}
        />
        <MissionOverlay />
        {flightOverlay}
        <button
          type="button"
          onClick={toggleLightingMode}
          style={{
            position: "absolute",
            top: 16,
            left: 16,
            zIndex: 30,
            border: "1px solid rgba(255,255,255,0.25)",
            borderRadius: 8,
            background: "rgba(24, 28, 35, 0.8)",
            color: "#f5f5f5",
            padding: "6px 12px",
            fontSize: "0.85rem",
            cursor: "pointer",
            backdropFilter: "blur(2px)",
          }}
          title="Toggle between fake decal lighting and a global fill light."
        >
          {lightingMode === "fake"
            ? "Lighting: Decals Only"
            : "Lighting: Global Fill"}
        </button>
      </div>
    </MissionUIProvider>
  );
}

function AppContent() {
  const { appStage } = useMeta();

  if (appStage === "login") return <LoginScreen />;
  if (appStage === "entrance") return <EntranceScreen />;
  if (appStage === "car") return <CarSelector />;

  // Game stage → identical GameWorld
  return <GameWorld />;
}

export default function App() {
  return (
    <MetaProvider>
      <AppContent />
    </MetaProvider>
  );
}<|MERGE_RESOLUTION|>--- conflicted
+++ resolved
@@ -117,14 +117,9 @@
             maxSubSteps={6}
           >
             {/* Lighting */}
-<<<<<<< HEAD
             {lightingMode === "fill" ? (
               <hemisphereLight args={["#8aa6ff", "#1b1e25", 0.35]} />
             ) : null}
-=======
-            <ambientLight intensity={0} />
-            <directionalLight position={[10, 5, 2]} castShadow />
->>>>>>> e96d0718
 
             {/* World */}
             <AllBuildings />
